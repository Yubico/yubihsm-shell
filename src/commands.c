--- conflicted
+++ resolved
@@ -3060,19 +3060,12 @@
 // arg 0: e:session
 // arg 1: w:key_id
 // arg 2: a:algorithm
-<<<<<<< HEAD
-// arg 3: s:label
-// arg 4: f:datafile
+// arg 3: f:datafile
+// arg 4: s:label
 int yh_com_decrypt_oaep(yubihsm_context *ctx, Argument *argv, cmd_format in_fmt,
                         cmd_format fmt) {
 
   UNUSED(in_fmt);
-=======
-// arg 3: f:datafile
-// arg 4: s:label
-int yh_com_decrypt_oaep(yubihsm_context *ctx, Argument *argv, cmd_format fmt) {
->>>>>>> 98b4a486
-
   yh_rc yrc;
 
   uint8_t response[YH_MSG_BUF_SIZE];
