/*
 * Copyright 2015-2018 Yubico AB
 *
 * Licensed under the Apache License, Version 2.0 (the "License");
 * you may not use this file except in compliance with the License.
 * You may obtain a copy of the License at
 *
 * http://www.apache.org/licenses/LICENSE-2.0
 *
 * Unless required by applicable law or agreed to in writing, software
 * distributed under the License is distributed on an "AS IS" BASIS,
 * WITHOUT WARRANTIES OR CONDITIONS OF ANY KIND, either express or implied.
 * See the License for the specific language governing permissions and
 * limitations under the License.
 */

#ifndef YUBIHSM_SHELL_H
#define YUBIHSM_SHELL_H

#include <assert.h>

#include <yubihsm.h>
#include <ykyh.h>
#include <cmdline.h>

#define UNUSED(x) (void) (x)

typedef enum {
  fmt_nofmt,
  fmt_base64,
  fmt_binary,
  fmt_hex,
  fmt_PEM,
  fmt_password,
  fmt_ASCII
} cmd_format;

static const struct {
  const char *name;
  cmd_format format;
} formats[] = {
  {"base64", fmt_base64}, {"binary", fmt_binary},     {"hex", fmt_hex},
  {"PEM", fmt_PEM},       {"password", fmt_password}, {"ASCII", fmt_ASCII},
};

typedef struct {
  uint8_t **device_pubkey_list;
  char **connector_list;
  yh_connector *connector;
<<<<<<< HEAD
  int n_connectors;
  yh_session *sessions[256];
=======
  yh_session *sessions[YH_MAX_SESSIONS];
>>>>>>> 0994f43e
  ykyh_state *state;
  FILE *out;
  char *cacert;
  char *proxy;
} yubihsm_context;

int actions_run(struct gengetopt_args_info *args_info);
int do_put_key(uint8_t *enc_key, uint8_t *mac_key, uint16_t key_id,
               uint16_t domains, uint32_t capabilities, yh_session *ses);

#endif<|MERGE_RESOLUTION|>--- conflicted
+++ resolved
@@ -47,12 +47,7 @@
   uint8_t **device_pubkey_list;
   char **connector_list;
   yh_connector *connector;
-<<<<<<< HEAD
-  int n_connectors;
   yh_session *sessions[256];
-=======
-  yh_session *sessions[YH_MAX_SESSIONS];
->>>>>>> 0994f43e
   ykyh_state *state;
   FILE *out;
   char *cacert;
