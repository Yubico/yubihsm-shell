--- conflicted
+++ resolved
@@ -383,7 +383,6 @@
     return false;
   }
 
-<<<<<<< HEAD
   ykhsmauth_rc ykhsmauthrc;
 
   uint8_t major = 0, minor = 0, patch = 0;
@@ -403,10 +402,7 @@
       ykhsmauth_get_challenge_ex(state, label_parsed, cpw_parsed,
                                  cpw_parsed_len, challenge, &challenge_len);
   }
-=======
-  ykhsmauth_rc ykhsmauthrc =
-    ykhsmauth_get_challenge(state, label_parsed, challenge, &challenge_len);
->>>>>>> 2fb41db2
+
   if (ykhsmauthrc != YKHSMAUTHR_SUCCESS) {
     fprintf(stderr, "Unable to get challenge: %s\n",
             ykhsmauth_strerror(ykhsmauthrc));
