env:
  global:
    - secure: "hg3zpwTsdl1hawBZjLlZw5ErUMSqQA+FEvnbeAXTPW1d+5oa/Yu5z6bYl9MqnKxx0Kyux9QJdgov/nkqQLTVy88U4w9qkEtQ6auKQxYdku9OWeduFy3P5oeI6IUkhOibxkqY9EDolBRKctTKyyDwKjDanTTttGYFeQq4jz7xkb05WmZ9gB1HPO0QPYljzPJyDw26pt2b4KC6eszeyHkwwOEAPblKkdpKILMrL/AWSiA6XkE9WN6pepHEKgfVf4g9tRupYJ9Ika9NAJpH0xHRIMb5Blu+8ccgXnyFGNVxcWrsgSYrMhXXP5MREMB4GuD2FbZya4bOZJwEGE5h3Q8wbLjneVpJsMk1zTZfWpKFs9o6gvJ4nzFWm0fcpvM7FeDmAmdvUtZk032SKEtQ337heSwS3F8pRjNdo2mqHkuH8CoKIxHI7W3kkRSnVCbLZ0HnvKh6UNcGPrn1Lm+3mfXvudjHLwchMr+XOgY41OahLhtcL+hhQhxvznapJnHbwyn3IItiurK+9x5q66UZ2ZUXwN8QiNrZKWSe4Ixb1ccaC3W7uOhiX859O7JxgCuSBbhrXqpDbUpF2VVn5+m/gJl9//hqPhI/m++EoP+ZgxB5xwD3cn2VZlKRSXSoT80zYP1ZrjG2CMJT9dPTwC4mtGNvdDZ1oUL9HeeUtVvp4E4bqIs="

before_install:
  - openssl aes-256-cbc -k "$tlspwd" -md sha256 -in ./.ci/client-combined.pem.enc -out ./.ci/client-combined.pem -d
  - git clone https://github.com/YubicoLabs/python-pkcs11tester.git /tmp/python-pkcs11tester

language: c

addons:
  apt:
    packages:
    - cmake
    - gengetopt
    - help2man
    - lcov
    - libcurl4-openssl-dev
    - libedit-dev
      libengine-pkcs11-openssl
    - libpcsclite-dev
    - libssl-dev
    - libusb-1.0-0-dev
    - opensc
    - pkg-config
    - swig
  homebrew:
    packages:
    - cmake
    - gengetopt
    - help2man
    - libedit
    - libusb
    - openssl@1.1
    - pcsc-lite
    - pkg-config
    - swig
    - truncate

matrix:
  include:
    - os: linux
      dist: xenial
      compiler: gcc
      env:
        - CONNECTOR_ADDR="127.0.0.1:12346"
        - PUBLIC_PORT="6443"
        - CMAKE_EXTRA="-DENABLE_COVERAGE=1"
        - LIBEXT="so"
      after_success:
        - gem install coveralls-lcov
        - cmake --build build --target lcov
        - coveralls-lcov build/lcov/data/capture/all_targets.info
    - os: linux
      dist: xenial
      compiler: clang
      env:
        - CONNECTOR_ADDR="127.0.0.1:12347"
        - PUBLIC_PORT="7443"
        - LIBEXT="so"
    - os: osx
      compiler: clang
      env:
        - CONNECTOR_ADDR="127.0.0.1:12348"
        - PUBLIC_PORT="8443"
        - LIBEXT="dylib"
#      env: PKG_CONFIG_PATH="/usr/local/opt/openssl@1.1/lib/pkgconfig:/usr/local/opt/pcsc-lite/lib/pkgconfig:/usr/local/opt/libedit/lib/pkgconfig"

script:
  - export DEFAULT_CONNECTOR_URL="http://$CONNECTOR_ADDR"
  - cmake -Bbuild -H. -DENABLE_EXPERIMENTAL_YKYH=1 -DDEFAULT_CONNECTOR_URL="http://$CONNECTOR_ADDR" $CMAKE_EXTRA
  - cmake --build build -- --jobs=2 VERBOSE=1
  - test -e ./build/src/yubihsm-shell
  - test -e ./build/lib/libyubihsm.so -o -e ./build/lib/libyubihsm.dylib
  - test -e ./build/pkcs11/yubihsm_pkcs11.so -o -e ./build/pkcs11/yubihsm_pkcs11.dylib
  - test -e ./build/yhwrap/yubihsm-wrap
  - export krnl="$(uname -s | tr '[:upper:]' '[:lower:]')"
  - wget https://github.com/square/ghostunnel/releases/download/v1.3.1/ghostunnel-v1.3.1-$krnl-amd64-with-pkcs11 -O ghostunnel
  - chmod +x ./ghostunnel
  - ./ghostunnel client --listen $CONNECTOR_ADDR --target hsm-connector01.sthlm.in.yubico.org:$PUBLIC_PORT --keystore ./.ci/client-combined.pem --cacert ./.ci/server-crt.pem 2>/dev/null &
  - sleep 3
  - pushd build
  - ./src/yubihsm-shell --connector "http://$CONNECTOR_ADDR" -p password -a reset
  - sleep 3
<<<<<<< HEAD
  - ctest --output-on-failure -E "pkcs11test"
=======
  - ctest --output-on-failure -E "engine_tests|pkcs11test"
  - export YUBIHSM_PKCS11_MODULE="$PWD/pkcs11/yubihsm_pkcs11.$LIBEXT"
  - popd
  - pushd /tmp/python-pkcs11tester
  - echo "connector=http://$CONNECTOR_ADDR" >yubihsm_pkcs11.conf
  - pip install --user pykcs11==1.5.2
  - python setup.py test
>>>>>>> 624e99ae
  - popd<|MERGE_RESOLUTION|>--- conflicted
+++ resolved
@@ -82,15 +82,11 @@
   - pushd build
   - ./src/yubihsm-shell --connector "http://$CONNECTOR_ADDR" -p password -a reset
   - sleep 3
-<<<<<<< HEAD
   - ctest --output-on-failure -E "pkcs11test"
-=======
-  - ctest --output-on-failure -E "engine_tests|pkcs11test"
   - export YUBIHSM_PKCS11_MODULE="$PWD/pkcs11/yubihsm_pkcs11.$LIBEXT"
   - popd
   - pushd /tmp/python-pkcs11tester
   - echo "connector=http://$CONNECTOR_ADDR" >yubihsm_pkcs11.conf
   - pip install --user pykcs11==1.5.2
   - python setup.py test
->>>>>>> 624e99ae
   - popd